--- conflicted
+++ resolved
@@ -1,11 +1,8 @@
 dependencies {
     compile libraries.groovy
     compile project(":core")
-<<<<<<< HEAD
     compile project(":dependencyManagement")
-=======
     testFixturesCompile project(path: ":modelCore", configuration: "testFixturesUsageRuntime")
->>>>>>> 1bce2cf0
 }
 
 useClassycle()
