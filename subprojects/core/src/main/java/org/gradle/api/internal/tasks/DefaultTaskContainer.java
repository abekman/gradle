--- conflicted
+++ resolved
@@ -665,21 +665,9 @@
         }
     }
 
-<<<<<<< HEAD
-        private IllegalStateException createIllegalStateException() {
-            return new IllegalTaskProviderStateException(String.format("Could not create task '%s' (%s)", getName(), getType().getSimpleName()), cause);
-        }
-    }
-
-    @Contextual
-    private static class IllegalTaskProviderStateException extends IllegalStateException {
-        public IllegalTaskProviderStateException(String message, Throwable cause) {
-            super(message, cause);
-=======
     private RuntimeException taskCreationException(String name, Throwable cause) {
         if (cause instanceof DuplicateTaskException) {
             return (RuntimeException) cause;
->>>>>>> a04d2d54
         }
         return new TaskCreationException(String.format("Could not create task '%s'.", project.identityPath(name)), cause);
     }
